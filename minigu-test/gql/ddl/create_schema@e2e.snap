--- conflicted
+++ resolved
@@ -1,10 +1,6 @@
 ---
 source: minigu-test/src/insta_test.rs
-<<<<<<< HEAD
-assertion_line: 182
-=======
-assertion_line: 178
->>>>>>> 1333150d
+assertion_line: 192
 ---
 Statement OK. No results
 ---
