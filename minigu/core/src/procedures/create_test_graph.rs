use std::sync::Arc;

use arrow::array::{ArrayRef, StringArray};
use itertools::Itertools;
use minigu_catalog::memory::graph_type::MemoryGraphTypeCatalog;
use minigu_common::data_chunk;
use minigu_common::data_chunk::DataChunk;
use minigu_common::data_type::{DataField, DataSchema, LogicalType};
use minigu_context::graph::{GraphContainer, GraphStorage};
use minigu_context::procedure::Procedure;
use minigu_storage::tp::MemoryGraph;

use crate::procedures::common::{create_ckpt_config, create_wal_config};

/// Create a test graph with the given name in the current schema.
pub fn build_procedure() -> Procedure {
    let parameters = vec![LogicalType::String];
    Procedure::new(parameters, None, move |context, args| {
        let graph_name = args[0]
            .try_as_string()
            .expect("arg must be a string")
            .as_ref()
            .ok_or_else(|| anyhow::anyhow!("graph name cannot be null"))?;
        let schema = context
            .current_schema
            .as_ref()
            .ok_or_else(|| anyhow::anyhow!("current schema not set"))?;
<<<<<<< HEAD
        let graph = MemoryGraph::in_memory();
=======

        let ckpt_dir = context.database().config().checkpoint_dir.as_path();
        let wal_path = context.database().config().wal_path.as_path();
        let graph = MemoryGraph::with_config_fresh(
            create_ckpt_config(ckpt_dir),
            create_wal_config(wal_path),
        );
>>>>>>> d1339ee7
        let mut graph_type = MemoryGraphTypeCatalog::new();
        let container = GraphContainer::new(Arc::new(graph_type), GraphStorage::Memory(graph));
        if !schema.add_graph(graph_name.clone(), Arc::new(container)) {
            return Err(anyhow::anyhow!("graph {graph_name} already exists").into());
        }
        Ok(vec![])
    })
}<|MERGE_RESOLUTION|>--- conflicted
+++ resolved
@@ -9,8 +9,6 @@
 use minigu_context::graph::{GraphContainer, GraphStorage};
 use minigu_context::procedure::Procedure;
 use minigu_storage::tp::MemoryGraph;
-
-use crate::procedures::common::{create_ckpt_config, create_wal_config};
 
 /// Create a test graph with the given name in the current schema.
 pub fn build_procedure() -> Procedure {
@@ -25,17 +23,7 @@
             .current_schema
             .as_ref()
             .ok_or_else(|| anyhow::anyhow!("current schema not set"))?;
-<<<<<<< HEAD
         let graph = MemoryGraph::in_memory();
-=======
-
-        let ckpt_dir = context.database().config().checkpoint_dir.as_path();
-        let wal_path = context.database().config().wal_path.as_path();
-        let graph = MemoryGraph::with_config_fresh(
-            create_ckpt_config(ckpt_dir),
-            create_wal_config(wal_path),
-        );
->>>>>>> d1339ee7
         let mut graph_type = MemoryGraphTypeCatalog::new();
         let container = GraphContainer::new(Arc::new(graph_type), GraphStorage::Memory(graph));
         if !schema.add_graph(graph_name.clone(), Arc::new(container)) {
