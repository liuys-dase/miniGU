//! Graph import/export utilities for `MemoryGraph`
//! # File layout produced by `export_graph`
//!
//! ```text
//! <output‑dir>/
//! ├── person.csv        #  vertex records labelled "person"
//! ├── friend.csv        #  edge records labelled "friend"
//! ├── follow.csv        #  edge records labelled "follow"
//! └── manifest.json       #  manifest generated from `Manifest`
//! ```
//!
//! Each vertex CSV row encodes
//!
//! ```csv
//! <vid>,<prop‑1>,<prop‑2>, ...
//! ```
//!
//! while edges are encoded as
//!
//! ```csv
//! <eid>,<src‑vid>,<dst‑vid>,<prop‑1>,<prop‑2>, ...
//! ```

use std::collections::{HashMap, HashSet};
use std::error::Error;
use std::str::FromStr;
use std::sync::Arc;

use minigu_catalog::label_set::LabelSet;
use minigu_catalog::property::Property;
use minigu_catalog::provider::GraphTypeProvider;
use minigu_catalog::txn::catalog_txn::CatalogTxn;
use minigu_common::types::LabelId;
use serde::{Deserialize, Serialize};

pub mod export;
pub mod import;

type Result<T> = std::result::Result<T, Box<dyn Error + Send + Sync + 'static>>;
type RecordType = Vec<String>;

/// Cached lookup information derived from `GraphTypeProvider`.
#[derive(Debug)]
struct SchemaMetadata {
    label_map: HashMap<LabelId, String>,
    vertex_labels: HashSet<LabelId>,
    edge_infos: HashMap<LabelId, (LabelId, LabelId)>,
    // Precomputed property schemas to avoid holding a txn beyond construction.
    vertex_props: HashMap<LabelId, Vec<Property>>, // vertex label -> props
    edge_props: HashMap<LabelId, Vec<Property>>,   // edge label -> props
}

impl SchemaMetadata {
    fn from_schema(
        graph_type: Arc<dyn GraphTypeProvider>,
        catalog_txn: &CatalogTxn,
    ) -> Result<Self> {
        // Build a label map LabelId -> String
        let label_names = graph_type.label_names(catalog_txn);
        let mut label_map = HashMap::with_capacity(label_names.len());
        for name in label_names {
            let label_id = graph_type
                .get_label_id(&name, catalog_txn)?
                .expect("label id not found");
            label_map.insert(label_id, name);
        }

        let mut vertex_labels = HashSet::new();
        let mut v_lset_to_label = HashMap::new();
        let mut edge_infos = HashMap::new();
        for (&id, _) in label_map.iter() {
            let label_set = LabelSet::from_iter(vec![id]);

            if let Some(edge_type) = graph_type
                .get_edge_type(&label_set, catalog_txn)
                .expect("edge type not found")
            {
                let src_label_set = edge_type.src().label_set();
                let dst_label_set = edge_type.dst().label_set();

                edge_infos.insert(id, (src_label_set, dst_label_set));
            } else {
                vertex_labels.insert(id);
                v_lset_to_label.insert(label_set, id);
            }
        }

        let edge_infos: HashMap<LabelId, (LabelId, LabelId)> = edge_infos
            .iter()
            .map(|(&id, (src, dst))| {
                let src_id = *v_lset_to_label.get(src).expect("label set not found");
                let dst_id = *v_lset_to_label.get(dst).expect("label set not found");

                (id, (src_id, dst_id))
            })
            .collect();

        // Precompute properties for vertices and edges.
        let mut vertex_props: HashMap<LabelId, Vec<Property>> = HashMap::new();
        for &id in vertex_labels.iter() {
            let props = graph_type
                .get_vertex_type(&LabelSet::from_iter(vec![id]), catalog_txn)
                .expect("vertex type fetch failed")
                .expect("vertex type not found")
                .properties()
                .into_iter()
                .map(|(_, p)| p)
                .collect::<Vec<_>>();
            vertex_props.insert(id, props);
        }
        let mut edge_props: HashMap<LabelId, Vec<Property>> = HashMap::new();
        for (&edge_id, _) in edge_infos.iter() {
            let props = graph_type
                .get_edge_type(&LabelSet::from_iter(vec![edge_id]), catalog_txn)
                .expect("edge type fetch failed")
                .expect("edge type not found")
                .properties()
                .into_iter()
                .map(|(_, p)| p)
                .collect::<Vec<_>>();
            edge_props.insert(edge_id, props);
        }

        Ok(Self {
            label_map,
            vertex_labels,
            edge_infos,
            vertex_props,
            edge_props,
        })
    }
}

#[derive(Deserialize, Serialize, Debug)]
struct FileSpec {
    path: String,   // relative path
    format: String, // currently always "csv"
}

impl FileSpec {
    pub fn new(path: String, format: String) -> Self {
        Self { path, format }
    }
}

/// Common metadata for a vertex or edge collection.
#[derive(Deserialize, Serialize, Debug)]
struct VertexSpec {
    label: String,
    file: FileSpec,
    properties: Vec<Property>,
}

impl VertexSpec {
    fn label_name(&self) -> &String {
        &self.label
    }

    fn properties(&self) -> &Vec<Property> {
        &self.properties
    }

    fn new(label: String, file: FileSpec, properties: Vec<Property>) -> Self {
        Self {
            label,
            file,
            properties,
        }
    }
}

#[derive(Deserialize, Serialize, Debug)]
pub struct EdgeSpec {
    label: String,
    src_label: String,
    dst_label: String,
    file: FileSpec,
    properties: Vec<Property>,
}

impl EdgeSpec {
    fn new(
        label: String,
        src_label: String,
        dst_label: String,
        file: FileSpec,
        properties: Vec<Property>,
    ) -> Self {
        Self {
            label,
            src_label,
            dst_label,
            file,
            properties,
        }
    }

    fn src_label(&self) -> &String {
        &self.src_label
    }

    fn dst_label(&self) -> &String {
        &self.dst_label
    }

    fn label_name(&self) -> &String {
        &self.label
    }

    fn properties(&self) -> &Vec<Property> {
        &self.properties
    }
}

// Top-level manifest written to disk.
#[derive(Deserialize, Serialize, Default, Debug)]
struct Manifest {
    vertices: Vec<VertexSpec>,
    edges: Vec<EdgeSpec>,
}

impl Manifest {
    fn from_schema(metadata: SchemaMetadata) -> Result<Self> {
        let vertex_labels = &metadata.vertex_labels;
        let mut vertex_specs = Vec::with_capacity(vertex_labels.len());

        for &id in vertex_labels {
            let name = metadata
                .label_map
                .get(&id)
                .cloned()
                .unwrap_or_else(|| format!("vertex_{}", id.get()));
            let path = format!("{}.csv", name);
            let props_schema = metadata.vertex_props.get(&id).cloned().unwrap_or_default();

            vertex_specs.push(VertexSpec::new(
                name,
                FileSpec::new(path, "csv".to_string()),
                props_schema,
            ))
        }

        let edge_infos = &metadata.edge_infos;
        let mut edge_specs = Vec::with_capacity(edge_infos.len());

        for (&id, (src_id, dst_id)) in edge_infos {
            let name = metadata
                .label_map
                .get(&id)
                .cloned()
                .unwrap_or_else(|| format!("edge_{}", id.get()));
            let path = format!("{}.csv", name);
            let props_schema = metadata.edge_props.get(&id).cloned().unwrap_or_default();

            let src_label = metadata
                .label_map
                .get(src_id)
                .cloned()
                .unwrap_or_else(|| format!("vertex_{}", src_id.get()));
            let dst_label = metadata
                .label_map
                .get(dst_id)
                .cloned()
                .unwrap_or_else(|| format!("vertex_{}", dst_id.get()));

            edge_specs.push(EdgeSpec::new(
                name,
                src_label,
                dst_label,
                FileSpec::new(path, "csv".to_string()),
                props_schema,
            ));
        }

        Ok(Self {
            vertices: vertex_specs,
            edges: edge_specs,
        })
    }

    pub fn vertices_spec(&self) -> &Vec<VertexSpec> {
        &self.vertices
    }

    pub fn edges_spec(&self) -> &Vec<EdgeSpec> {
        &self.edges
    }
}

impl FromStr for Manifest {
    type Err = Box<dyn Error + Send + Sync + 'static>;

    fn from_str(s: &str) -> std::result::Result<Self, Self::Err> {
        Ok(serde_json::from_str(s)?)
    }
}

#[cfg(test)]
mod tests {
    use std::collections::BTreeMap;
    use std::path::Path;

    use minigu_catalog::memory::graph_type::{
        MemoryEdgeTypeCatalog, MemoryGraphTypeCatalog, MemoryVertexTypeCatalog,
    };
    use minigu_catalog::txn::manager::CatalogTxnManager;
    use minigu_common::data_type::LogicalType;
    use minigu_common::types::{EdgeId, VertexId};
    use minigu_common::value::ScalarValue;
    use minigu_storage::common::{Edge, PropertyRecord, Vertex};
    use minigu_storage::tp::MemoryGraph;
    use minigu_storage::tp::checkpoint::CheckpointManagerConfig;
    use minigu_storage::wal::graph_wal::WalManagerConfig;
    use minigu_transaction::{GraphTxnManager, IsolationLevel, Transaction};
    use walkdir::WalkDir;

    use super::*;
    use crate::procedures::export_import::export::export;
    use crate::procedures::export_import::import::import;

    fn create_vertex(vid: VertexId, label_id: LabelId, properties: Vec<ScalarValue>) -> Vertex {
        Vertex::new(vid, label_id, PropertyRecord::new(properties))
    }

    fn create_edge(
        eid: EdgeId,
        src_id: VertexId,
        dst_id: VertexId,
        label_id: LabelId,
        properties: Vec<ScalarValue>,
    ) -> Edge {
        Edge::new(
            eid,
            src_id,
            dst_id,
            label_id,
            PropertyRecord::new(properties),
        )
    }

    fn mock_checkpoint_config() -> CheckpointManagerConfig {
        let dir = tempfile::tempdir().unwrap();
        let checkpoint_dir = dir.as_ref().join(format!(
            "checkpoint_{}",
            chrono::Utc::now().format("%Y%m%d%H%M")
        ));

        CheckpointManagerConfig {
            checkpoint_dir,
            ..Default::default()
        }
    }

    fn mock_wal_config() -> WalManagerConfig {
        let dir = tempfile::tempdir().unwrap();
        let filename = format!("wal_{}.log", chrono::Utc::now().format("%Y%m%d%H%M"));
        let wal_path = dir.as_ref().join(filename);

        WalManagerConfig { wal_path }
    }

    fn mock_graph(person: LabelId, friend: LabelId, follow: LabelId) -> Arc<MemoryGraph> {
        let graph = MemoryGraph::with_config_fresh(mock_checkpoint_config(), mock_wal_config());

        let txn = graph
            .txn_manager()
            .begin_transaction(IsolationLevel::Serializable)
            .unwrap();

<<<<<<< HEAD
        let alice = create_vertex(1, person, vec![
            ScalarValue::String(Some("Alice".to_string())),
            ScalarValue::Int32(Some(25)),
        ]);

        let bob = create_vertex(2, person, vec![
            ScalarValue::String(Some("Bob".to_string())),
            ScalarValue::Int32(Some(28)),
        ]);

        let carol = create_vertex(3, person, vec![
            ScalarValue::String(Some("Carol".to_string())),
            ScalarValue::Int32(Some(24)),
        ]);

        let david = create_vertex(4, person, vec![
            ScalarValue::String(Some("David".to_string())),
            ScalarValue::Int32(Some(27)),
        ]);
=======
        let alice = create_vertex(
            1,
            PERSON,
            vec![
                ScalarValue::String(Some("Alice".to_string())),
                ScalarValue::Int32(Some(25)),
            ],
        );

        let bob = create_vertex(
            2,
            PERSON,
            vec![
                ScalarValue::String(Some("Bob".to_string())),
                ScalarValue::Int32(Some(28)),
            ],
        );

        let carol = create_vertex(
            3,
            PERSON,
            vec![
                ScalarValue::String(Some("Carol".to_string())),
                ScalarValue::Int32(Some(24)),
            ],
        );

        let david = create_vertex(
            4,
            PERSON,
            vec![
                ScalarValue::String(Some("David".to_string())),
                ScalarValue::Int32(Some(27)),
            ],
        );
>>>>>>> 1333150d

        // Add vertices to the graph
        graph.create_vertex(&txn, alice).unwrap();
        graph.create_vertex(&txn, bob).unwrap();
        graph.create_vertex(&txn, carol).unwrap();
        graph.create_vertex(&txn, david).unwrap();

        // Create friend edges
<<<<<<< HEAD
        let friend1 = create_edge(1, 1, 2, friend, vec![ScalarValue::String(Some(
            "2020-01-01".to_string(),
        ))]);

        let friend2 = create_edge(2, 2, 3, friend, vec![ScalarValue::String(Some(
            "2021-03-15".to_string(),
        ))]);

        // Create follow edges
        let follow1 = create_edge(3, 1, 3, follow, vec![ScalarValue::String(Some(
            "2022-06-01".to_string(),
        ))]);

        let follow2 = create_edge(4, 4, 1, follow, vec![ScalarValue::String(Some(
            "2022-07-15".to_string(),
        ))]);
=======
        let friend1 = create_edge(
            1,
            1,
            2,
            FRIEND,
            vec![ScalarValue::String(Some("2020-01-01".to_string()))],
        );

        let friend2 = create_edge(
            2,
            2,
            3,
            FRIEND,
            vec![ScalarValue::String(Some("2021-03-15".to_string()))],
        );

        // Create follow edges
        let follow1 = create_edge(
            3,
            1,
            3,
            FOLLOW,
            vec![ScalarValue::String(Some("2022-06-01".to_string()))],
        );

        let follow2 = create_edge(
            4,
            4,
            1,
            FOLLOW,
            vec![ScalarValue::String(Some("2022-07-15".to_string()))],
        );
>>>>>>> 1333150d

        // Add edges to the graph
        graph.create_edge(&txn, friend1).unwrap();
        graph.create_edge(&txn, friend2).unwrap();
        graph.create_edge(&txn, follow1).unwrap();
        graph.create_edge(&txn, follow2).unwrap();

        txn.commit().unwrap();

        graph
    }

    fn mock_graph_type(
        mgr: &CatalogTxnManager,
    ) -> (MemoryGraphTypeCatalog, LabelId, LabelId, LabelId) {
        use minigu_catalog::txn::manager::CatalogTxnManager;
        use minigu_transaction::{GraphTxnManager, IsolationLevel, Transaction};
        let graph_type = MemoryGraphTypeCatalog::new();

        // Txn 1: Create labels and vertex types, and commit
        let txn1 = mgr.begin_transaction(IsolationLevel::Snapshot).unwrap();
        let person_id = graph_type
            .add_label("person".to_string(), txn1.as_ref())
            .unwrap();
        let friend_id = graph_type
            .add_label("friend".to_string(), txn1.as_ref())
            .unwrap();
        let follow_id = graph_type
            .add_label("follow".to_string(), txn1.as_ref())
            .unwrap();

        let person_label_set = LabelSet::from_iter([person_id]);
        let friend_label_set = LabelSet::from_iter([friend_id]);
        let follow_label_set = LabelSet::from_iter([follow_id]);

        let vertex_type = Arc::new(MemoryVertexTypeCatalog::new(
            person_label_set.clone(),
            vec![
                Property::new("name".to_string(), LogicalType::String, false),
                Property::new("age".to_string(), LogicalType::Int32, false),
            ],
        ));

        graph_type
            .add_vertex_type(person_label_set.clone(), vertex_type.clone(), txn1.as_ref())
            .unwrap();
        txn1.commit().unwrap();

        // Txn 2: Create edge types based on committed vertex types, and commit
        let txn2 = mgr.begin_transaction(IsolationLevel::Snapshot).unwrap();
        graph_type
            .add_edge_type(
                friend_label_set.clone(),
                Arc::new(MemoryEdgeTypeCatalog::new(
                    friend_label_set,
                    vertex_type.clone(),
                    vertex_type.clone(),
                    vec![Property::new(
                        "date".to_string(),
                        LogicalType::String,
                        false,
                    )],
                )),
                txn2.as_ref(),
            )
            .unwrap();
        graph_type
            .add_edge_type(
                follow_label_set.clone(),
                Arc::new(MemoryEdgeTypeCatalog::new(
                    follow_label_set,
                    vertex_type.clone(),
                    vertex_type.clone(),
                    vec![Property::new(
                        "date".to_string(),
                        LogicalType::String,
                        false,
                    )],
                )),
                txn2.as_ref(),
            )
            .unwrap();
        txn2.commit().unwrap();

        // Verification - check all labels are visible
        let txn3 = mgr.begin_transaction(IsolationLevel::Snapshot).unwrap();

        let fetched_person_id = graph_type.get_label_id("person", txn3.as_ref()).unwrap();
        let fetched_friend_id = graph_type.get_label_id("friend", txn3.as_ref()).unwrap();
        let fetched_follow_id = graph_type.get_label_id("follow", txn3.as_ref()).unwrap();

        assert_eq!(fetched_person_id, Some(person_id), "person label mismatch");
        assert_eq!(fetched_friend_id, Some(friend_id), "friend label mismatch");
        assert_eq!(fetched_follow_id, Some(follow_id), "follow label mismatch");

        txn3.commit().unwrap();

        (graph_type, person_id, friend_id, follow_id)
    }

    fn export_dirs_equal_semantically<P: AsRef<Path>>(dir1: P, dir2: P) -> bool {
        let dir1 = dir1.as_ref();
        let dir2 = dir2.as_ref();

        assert!(dir1.exists());
        assert!(dir2.exists());
        assert!(dir1.is_dir());
        assert!(dir2.is_dir());

        let index = |root: &Path| {
            WalkDir::new(root)
                .follow_links(true)
                .min_depth(1)
                .into_iter()
                .map(|entry| {
                    let entry = entry.unwrap();
                    (entry.file_name().to_str().unwrap().to_string(), entry)
                })
                .collect::<BTreeMap<_, _>>()
        };

        let index1 = index(dir1);
        let index2 = index(dir2);

        if index1.len() != index2.len() {
            return false;
        }

        index1
            .iter()
            .zip(index2.iter())
            .all(|((filename1, entry1), (filename2, entry2))| {
                // Check if the filename is the same and the file type is the same
                if filename1 != filename2 || entry1.file_type() != entry2.file_type() {
                    return false;
                }

                // If file type is dir, call `dirs_identical`
                assert!(entry1.file_type().is_file());

                let filename1 = dir1.join(filename1);
                let filename2 = dir1.join(filename2);

                // Make sure the manifest file name is ended with ".json"
                if filename1.extension().and_then(|e| e.to_str()) == Some("json") {
                    let v1: serde_json::Value =
                        serde_json::from_slice(&std::fs::read(filename1).unwrap()).unwrap();
                    let v2: serde_json::Value =
                        serde_json::from_slice(&std::fs::read(filename2).unwrap()).unwrap();
                    return v1 == v2;
                }

                // Check if the file size is the same
                if entry1.metadata().unwrap().len() != entry2.metadata().unwrap().len() {
                    return false;
                }

                std::fs::read(filename1).unwrap() == std::fs::read(filename2).unwrap()
            })
    }

    #[test]
    fn test_mock_graph_type() {
        let mgr = CatalogTxnManager::new();
        let (gt, person_id, friend_id, follow_id) = mock_graph_type(&mgr);
        assert_eq!(
            gt.get_label_id(
                "person",
                mgr.begin_transaction(IsolationLevel::Snapshot)
                    .unwrap()
                    .as_ref()
            )
            .unwrap(),
            Some(person_id)
        );
        assert_eq!(
            gt.get_label_id(
                "friend",
                mgr.begin_transaction(IsolationLevel::Snapshot)
                    .unwrap()
                    .as_ref()
            )
            .unwrap(),
            Some(friend_id)
        );
        assert_eq!(
            gt.get_label_id(
                "follow",
                mgr.begin_transaction(IsolationLevel::Snapshot)
                    .unwrap()
                    .as_ref()
            )
            .unwrap(),
            Some(follow_id)
        );
    }

    #[test]
    fn test_export_and_import() {
        let export_dir1 = tempfile::tempdir().unwrap();
        let export_dir2 = tempfile::tempdir().unwrap();

        let export_dir1 = export_dir1.path();
        let export_dir2 = export_dir2.path();

        let manifest_rel_path = "manifest.json";

        let mgr = CatalogTxnManager::new();
        let (gt, person_id, friend_id, follow_id) = mock_graph_type(&mgr);
        let graph_type: Arc<dyn GraphTypeProvider> = Arc::new(gt);
        {
            let txn = mgr.begin_transaction(IsolationLevel::Snapshot).unwrap();
            let graph = mock_graph(person_id, friend_id, follow_id);

            export(
                graph,
                export_dir1,
                manifest_rel_path.as_ref(),
                Arc::clone(&graph_type),
                txn.as_ref(),
            )
            .unwrap();
            let _ = txn.commit().unwrap();
        }

        {
            let manifest_path = export_dir1.join(manifest_rel_path);
            let (graph, graph_type) = import(manifest_path, &mgr).unwrap();
            let txn = mgr.begin_transaction(IsolationLevel::Snapshot).unwrap();

            export(
                graph,
                export_dir2,
                manifest_rel_path.as_ref(),
                graph_type.clone(),
                txn.as_ref(),
            )
            .unwrap();
            let _ = txn.commit().unwrap();
        }

        assert!(export_dirs_equal_semantically(export_dir1, export_dir2));
    }
}<|MERGE_RESOLUTION|>--- conflicted
+++ resolved
@@ -318,6 +318,10 @@
     use crate::procedures::export_import::export::export;
     use crate::procedures::export_import::import::import;
 
+    const PERSON: LabelId = LabelId::new(1).unwrap();
+    const FRIEND: LabelId = LabelId::new(2).unwrap();
+    const FOLLOW: LabelId = LabelId::new(3).unwrap();
+
     fn create_vertex(vid: VertexId, label_id: LabelId, properties: Vec<ScalarValue>) -> Vertex {
         Vertex::new(vid, label_id, PropertyRecord::new(properties))
     }
@@ -367,27 +371,6 @@
             .begin_transaction(IsolationLevel::Serializable)
             .unwrap();
 
-<<<<<<< HEAD
-        let alice = create_vertex(1, person, vec![
-            ScalarValue::String(Some("Alice".to_string())),
-            ScalarValue::Int32(Some(25)),
-        ]);
-
-        let bob = create_vertex(2, person, vec![
-            ScalarValue::String(Some("Bob".to_string())),
-            ScalarValue::Int32(Some(28)),
-        ]);
-
-        let carol = create_vertex(3, person, vec![
-            ScalarValue::String(Some("Carol".to_string())),
-            ScalarValue::Int32(Some(24)),
-        ]);
-
-        let david = create_vertex(4, person, vec![
-            ScalarValue::String(Some("David".to_string())),
-            ScalarValue::Int32(Some(27)),
-        ]);
-=======
         let alice = create_vertex(
             1,
             PERSON,
@@ -423,7 +406,6 @@
                 ScalarValue::Int32(Some(27)),
             ],
         );
->>>>>>> 1333150d
 
         // Add vertices to the graph
         graph.create_vertex(&txn, alice).unwrap();
@@ -432,24 +414,6 @@
         graph.create_vertex(&txn, david).unwrap();
 
         // Create friend edges
-<<<<<<< HEAD
-        let friend1 = create_edge(1, 1, 2, friend, vec![ScalarValue::String(Some(
-            "2020-01-01".to_string(),
-        ))]);
-
-        let friend2 = create_edge(2, 2, 3, friend, vec![ScalarValue::String(Some(
-            "2021-03-15".to_string(),
-        ))]);
-
-        // Create follow edges
-        let follow1 = create_edge(3, 1, 3, follow, vec![ScalarValue::String(Some(
-            "2022-06-01".to_string(),
-        ))]);
-
-        let follow2 = create_edge(4, 4, 1, follow, vec![ScalarValue::String(Some(
-            "2022-07-15".to_string(),
-        ))]);
-=======
         let friend1 = create_edge(
             1,
             1,
@@ -482,7 +446,6 @@
             FOLLOW,
             vec![ScalarValue::String(Some("2022-07-15".to_string()))],
         );
->>>>>>> 1333150d
 
         // Add edges to the graph
         graph.create_edge(&txn, friend1).unwrap();
