--- conflicted
+++ resolved
@@ -156,68 +156,53 @@
             .with_statement_txn(|txn| {
                 let mut metrics = QueryMetrics::default();
 
-<<<<<<< HEAD
                 let start = Instant::now();
                 let mut planner = Planner::new(session_snapshot.clone());
-                let physical_plan = planner.plan_query(txn, procedure).map_err(|e| {
+                let plan = planner.plan_query(txn, procedure).map_err(|e| {
                     minigu_catalog::txn::error::CatalogTxnError::External(Box::new(e))
                 })?;
+                if matches!(
+                    plan,
+                    minigu_planner::plan::PlanNode::LogicalMatch(_)
+                        | minigu_planner::plan::PlanNode::LogicalFilter(_)
+                        | minigu_planner::plan::PlanNode::LogicalProject(_)
+                        | minigu_planner::plan::PlanNode::LogicalSort(_)
+                        | minigu_planner::plan::PlanNode::LogicalLimit(_)
+                        | minigu_planner::plan::PlanNode::LogicalCall(_)
+                        | minigu_planner::plan::PlanNode::LogicalOneRow(_)
+                ) {
+                    let schema = Some(Arc::new(DataSchema::new(vec![DataField::new(
+                        "EXPLAIN".to_string(),
+                        LogicalType::String,
+                        false,
+                    )])));
+
+                    let chunks = vec![DataChunk::new(vec![Arc::new(
+                        arrow::array::StringArray::from(vec![plan.explain(0).unwrap_or_default()]),
+                    )])];
+
+                    return Ok(QueryResult {
+                        schema,
+                        metrics: QueryMetrics::default(),
+                        chunks,
+                    });
+                }
                 metrics.planning_time = start.elapsed();
 
-                let schema = physical_plan.schema().cloned();
+                let schema = plan.schema().cloned();
                 let start = Instant::now();
                 let chunks: Vec<_> = session_snapshot
                     .database()
                     .runtime()
                     .scope(|_| {
                         let mut executor =
-                            ExecutorBuilder::new(session_snapshot.clone()).build(&physical_plan);
+                            ExecutorBuilder::new(session_snapshot.clone()).build(&plan);
                         executor.into_iter().try_collect()
                     })
                     .map_err(|e| {
                         minigu_catalog::txn::error::CatalogTxnError::External(Box::new(e))
                     })?;
                 metrics.execution_time = start.elapsed();
-=======
-        let start = Instant::now();
-        let planner = Planner::new(self.context.clone());
-        let plan = planner.plan_query(procedure)?;
-        if matches!(
-            plan,
-            minigu_planner::plan::PlanNode::LogicalMatch(_)
-                | minigu_planner::plan::PlanNode::LogicalFilter(_)
-                | minigu_planner::plan::PlanNode::LogicalProject(_)
-                | minigu_planner::plan::PlanNode::LogicalSort(_)
-                | minigu_planner::plan::PlanNode::LogicalLimit(_)
-                | minigu_planner::plan::PlanNode::LogicalCall(_)
-                | minigu_planner::plan::PlanNode::LogicalOneRow(_)
-        ) {
-            let schema = Some(Arc::new(DataSchema::new(vec![DataField::new(
-                "EXPLAIN".to_string(),
-                LogicalType::String,
-                false,
-            )])));
-
-            let chunks = vec![DataChunk::new(vec![Arc::new(
-                arrow::array::StringArray::from(vec![plan.explain(0).unwrap_or_default()]),
-            )])];
-
-            return Ok(QueryResult {
-                schema,
-                metrics: QueryMetrics::default(),
-                chunks,
-            });
-        }
-        metrics.planning_time = start.elapsed();
-
-        let schema = plan.schema().cloned();
-        let start = Instant::now();
-        let chunks: Vec<_> = self.context.database().runtime().scope(|_| {
-            let mut executor = ExecutorBuilder::new(self.context.clone()).build(&plan);
-            executor.into_iter().try_collect()
-        })?;
-        metrics.execution_time = start.elapsed();
->>>>>>> a9f75bba
 
                 Ok(QueryResult {
                     schema,
