--- conflicted
+++ resolved
@@ -80,11 +80,8 @@
     // (by inserting PhysicalSort).
     LogicalSort(Arc<Sort>),
     LogicalLimit(Arc<Limit>),
-<<<<<<< HEAD
     LogicalCatalogDdl(Arc<CatalogDdl>),
-=======
     LogicalOffset(Arc<Offset>),
->>>>>>> 13b4e1ee
     LogicalVectorIndexScan(Arc<VectorIndexScan>),
 
     PhysicalFilter(Arc<Filter>),
@@ -93,11 +90,8 @@
     PhysicalOneRow(Arc<OneRow>),
     PhysicalSort(Arc<Sort>),
     PhysicalLimit(Arc<Limit>),
-<<<<<<< HEAD
     PhysicalCatalogDdl(Arc<CatalogDdl>),
-=======
     PhysicalOffset(Arc<Offset>),
->>>>>>> 13b4e1ee
     PhysicalVectorIndexScan(Arc<VectorIndexScan>),
     //  PhysicalNodeScan retrieves node ids based on labels during the scan phase,
     //  without immediately materializing full node attributes.
@@ -118,11 +112,8 @@
             PlanNode::LogicalOneRow(node) => node.base(),
             PlanNode::LogicalSort(node) => node.base(),
             PlanNode::LogicalLimit(node) => node.base(),
-<<<<<<< HEAD
             PlanNode::LogicalCatalogDdl(node) => node.base(),
-=======
             PlanNode::LogicalOffset(node) => node.base(),
->>>>>>> 13b4e1ee
 
             PlanNode::PhysicalFilter(node) => node.base(),
             PlanNode::PhysicalProject(node) => node.base(),
@@ -130,11 +121,8 @@
             PlanNode::PhysicalOneRow(node) => node.base(),
             PlanNode::PhysicalSort(node) => node.base(),
             PlanNode::PhysicalLimit(node) => node.base(),
-<<<<<<< HEAD
             PlanNode::PhysicalCatalogDdl(node) => node.base(),
-=======
             PlanNode::PhysicalOffset(node) => node.base(),
->>>>>>> 13b4e1ee
             PlanNode::PhysicalNodeScan(node) => node.base(),
             PlanNode::LogicalVectorIndexScan(node) => node.base(),
             PlanNode::PhysicalVectorIndexScan(node) => node.base(),
