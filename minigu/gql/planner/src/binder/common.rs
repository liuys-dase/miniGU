--- conflicted
+++ resolved
@@ -213,17 +213,11 @@
                 let graph = self
                     .current_graph
                     .as_ref()
-<<<<<<< HEAD
-                    .ok_or_else(|| BindError::Unexpected)?;
-                // To handle.
-                let id = graph.graph_type().get_label_id(name, self.txn)?.unwrap();
-=======
                     .ok_or_else(|| BindError::CurrentGraphNotSpecified)?;
                 let id = graph
                     .graph_type()
-                    .get_label_id(name)?
+                    .get_label_id(name, self.txn)?
                     .ok_or_else(|| BindError::LabelNotFound(name.to_smolstr()))?;
->>>>>>> 1333150d
                 Ok(BoundLabelExpr::Label(id))
             }
             LabelExpr::Negation(inner) => {
@@ -324,7 +318,7 @@
             .expect("failed to downcast to GraphContainer");
         let graph_type = container.graph_type();
         let vertex_properties = if let Ok(Some(vertex_type)) =
-            graph_type.get_vertex_type(&LabelSet::from_iter(label_set_vec[0].clone()))
+            graph_type.get_vertex_type(&LabelSet::from_iter(label_set_vec[0].clone()), self.txn)
         {
             vertex_type
                 .properties()
