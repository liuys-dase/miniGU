use miette::Diagnostic;
use minigu_catalog::txn::error::CatalogTxnError;
use minigu_common::error::NotImplemented;
use thiserror::Error;

use crate::binder::error::BindError;

#[derive(Debug, Error, Diagnostic)]
pub enum PlanError {
    #[error(transparent)]
    #[diagnostic(transparent)]
    Bind(#[from] BindError),

    #[error(transparent)]
    #[diagnostic(transparent)]
    NotImplemented(#[from] NotImplemented),

<<<<<<< HEAD
    #[error(transparent)]
    #[diagnostic(code(planner::transaction))]
    Transaction(#[from] CatalogTxnError),
=======
    #[error("internal error: {0}")]
    InvalidOperation(String),
>>>>>>> 28e8b137
}

pub type PlanResult<T> = std::result::Result<T, PlanError>;<|MERGE_RESOLUTION|>--- conflicted
+++ resolved
@@ -15,14 +15,12 @@
     #[diagnostic(transparent)]
     NotImplemented(#[from] NotImplemented),
 
-<<<<<<< HEAD
     #[error(transparent)]
     #[diagnostic(code(planner::transaction))]
     Transaction(#[from] CatalogTxnError),
-=======
+
     #[error("internal error: {0}")]
     InvalidOperation(String),
->>>>>>> 28e8b137
 }
 
 pub type PlanResult<T> = std::result::Result<T, PlanError>;