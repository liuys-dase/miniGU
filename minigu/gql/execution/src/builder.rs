--- conflicted
+++ resolved
@@ -15,11 +15,8 @@
 use crate::evaluator::column_ref::ColumnRef;
 use crate::evaluator::constant::Constant;
 use crate::evaluator::vector_distance::VectorDistanceEvaluator;
-<<<<<<< HEAD
+use crate::evaluator::vertex_constructor::VertexConstructor;
 use crate::executor::catalog::CatalogDdlBuilder;
-=======
-use crate::evaluator::vertex_constructor::VertexConstructor;
->>>>>>> 1333150d
 use crate::executor::procedure_call::ProcedureCallBuilder;
 use crate::executor::sort::SortSpec;
 use crate::executor::vector_index_scan::VectorIndexScanBuilder;
@@ -37,13 +34,8 @@
         Self { session }
     }
 
-<<<<<<< HEAD
-    pub fn build(mut self, physical_plan: &PlanNode) -> BoxedExecutor {
-        self.build_executor(physical_plan)
-=======
-    pub fn build(self, plan: &PlanNode) -> BoxedExecutor {
+    pub fn build(mut self, plan: &PlanNode) -> BoxedExecutor {
         self.build_executor(plan)
->>>>>>> 1333150d
     }
 
     fn build_executor(&mut self, physical_plan: &PlanNode) -> BoxedExecutor {
@@ -62,35 +54,6 @@
             PlanNode::PhysicalNodeScan(node_scan) => {
                 // NodeScan provide graph id and label, Handle in next pr.
                 assert_eq!(children.len(), 0);
-<<<<<<< HEAD
-                // Resolve the graph within a statement-scoped txn (auto-commit when implicit)
-                let cur_schema = self
-                    .session
-                    .home_schema
-                    .as_ref()
-                    .expect("there should be a home schema")
-                    .clone();
-                let cur_graph = self
-                    .session
-                    .with_statement_txn(|txn| {
-                        cur_schema
-                            .get_graph("test".to_string().as_str(), txn)
-                            .map_err(|e| {
-                                minigu_catalog::txn::error::CatalogTxnError::External(Box::new(e))
-                            })?
-                            .ok_or_else(|| {
-                                minigu_catalog::txn::error::CatalogTxnError::IllegalState {
-                                    reason: "test graph not found".into(),
-                                }
-                            })
-                    })
-                    .expect("failed to resolve test graph");
-                let provider: &dyn GraphProvider = cur_graph.as_ref();
-                let container = provider
-                    .as_any()
-                    .downcast_ref::<GraphContainer>()
-                    .expect("current graph must be GraphContainer");
-=======
                 let container: Arc<GraphContainer> = self
                     .session
                     .current_graph
@@ -102,7 +65,6 @@
                     .expect("failed to downcast to GraphContainer");
 
                 // TODO:Should add GlobalConfig to determine the batch_size in vertex_source;
->>>>>>> 1333150d
                 let batches = container
                     .vertex_source(&Some(node_scan.labels.clone()), 1024)
                     .expect("failed to create vertex source");
@@ -179,11 +141,16 @@
                             let property_list = if let Some(label_specs) =
                                 output_schema.get_var_label(var_name.as_str())
                             {
+                                let txn = self
+                                    .session
+                                    .current_txn()
+                                    .expect("catalog transaction should be set for execution");
                                 let graph_type = container.graph_type();
                                 let mut property_ids = Vec::new();
                                 if let Some(first_label_set) = label_specs.first()
                                     && let Ok(Some(vertex_type)) = graph_type.get_vertex_type(
                                         &LabelSet::from_iter(first_label_set.clone()),
+                                        txn.as_ref(),
                                     )
                                 {
                                     for property in vertex_type.properties().iter() {
